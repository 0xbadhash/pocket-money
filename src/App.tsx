<<<<<<< HEAD
import React, { useState, useEffect } from 'react';
import { BrowserRouter, Routes, Route, Link } from 'react-router-dom'; // Keep BrowserRouter and routing components
import { UserProvider, useUser } from './contexts/UserContext';
import { FinancialProvider } from './contexts/FinancialContext';
import { ChoresProvider } from './contexts/ChoresContext';

// Import Views
=======
// src/App.tsx
import React, { useState, useEffect } from 'react'; // Import useState, useEffect
import { BrowserRouter, Routes, Route, Link } from 'react-router-dom';
>>>>>>> 8b57f4e5
import DashboardView from './ui/DashboardView';
import FundsManagementView from './ui/FundsManagementView';
import SettingsView from './ui/SettingsView';
import ActivityMonitoringView from './ui/ActivityMonitoringView';
import KidDetailView from './ui/KidDetailView';
import ChoreManagementView from './ui/ChoreManagementView';
import LoginView from './ui/LoginView';
import AccountCreationView from './ui/AccountCreationView';
import AdminDashboardView from './ui/AdminDashboardView';
import NavigationBar from './ui/components/NavigationBar'; // Import the new NavigationBar
import KanbanView from './ui/KanbanView'; // Assuming KanbanView will be added/used as per Kanban branch

// Define the types for the views that can be displayed (less relevant for react-router, but can be kept for clarity if specific enums are useful elsewhere)
// export type AppView =
//   | 'login'
//   | 'register'
//   | 'dashboard'
//   | 'admin_dashboard'
//   | 'funds'
//   | 'settings'
//   | 'activity'
//   | 'chores'
//   | 'home';

const AppContent: React.FC = () => {
  const { currentUser, loading: userLoading } = useUser();
  // We no longer manage 'currentView' state here, react-router-dom handles it based on URL.
  const [theme, setTheme] = useState('light');

  useEffect(() => {
    document.documentElement.setAttribute('data-theme', theme);
  }, [theme]);

  // The logic for redirecting based on login status will move into route guards or specific components
  // For now, we'll keep it simple and rely on route setup.

  const toggleTheme = () => {
    setTheme(prevTheme => (prevTheme === 'light' ? 'dark' : 'light'));
  };

  // Render a loading state while UserContext is loading (e.g., checking localStorage)
  if (userLoading) {
    return <div style={{textAlign: 'center', marginTop: '50px'}}>Loading application...</div>;
  }

  // The main application content structure uses react-router-dom
  return (
<<<<<<< HEAD
    <>
      {/* Navigation Bar will be rendered here. It needs to use <Link> components. */}
      {/* Assuming NavigationBar can take a `toggleTheme` prop if needed */}
      <NavigationBar toggleTheme={toggleTheme} currentTheme={theme} currentUser={currentUser} />

      <div style={{ padding: 'var(--spacing-md)' }}> {/* Added padding around content area */}
        <Routes>
          {/* Public Routes */}
          <Route path="/login" element={<LoginView />} />
          <Route path="/register" element={<AccountCreationView />} />
          <Route path="/" element={currentUser ? <DashboardView /> : <LoginView />} /> {/* Default to dashboard if logged in, else login */}

          {/* Protected Routes - These should ideally have proper route guards or be rendered conditionally */}
          {/* For now, we'll let components handle their own redirects if unauthorized */}
          <Route path="/dashboard" element={<DashboardView />} />
          <Route path="/funds" element={<FundsManagementView />} />
          <Route path="/settings" element={<SettingsView />} />
          <Route path="/activity" element={<ActivityMonitoringView />} />
          <Route path="/chores" element={<ChoreManagementView />} />
          <Route path="/kanban" element={<KanbanView />} /> {/* Added KanbanView route */}

          {/* Admin Route - Simple check here, a proper guard is recommended */}
          <Route path="/admin" element={currentUser?.role === 'admin' ? <AdminDashboardView /> : <DashboardView />} />

          {/* Kid Detail View - Example of a route with a parameter */}
          <Route path="/kid/:kidId" element={<KidDetailView />} />

          {/* Catch-all route for unmatched paths (redirect to dashboard or login) */}
          <Route path="*" element={currentUser ? <DashboardView /> : <LoginView />} />
        </Routes>
      </div>
    </>
  );
};

// App component now just sets up providers and BrowserRouter
const App: React.FC = () => {
  return (
    <BrowserRouter> {/* BrowserRouter wraps the entire application */}
      <UserProvider>
        <FinancialProvider>
          <ChoresProvider>
            <AppContent />
=======
    <BrowserRouter>
      <UserProvider>
        <FinancialProvider>
          <ChoresProvider>
            <div>
              <nav style={{
                marginBottom: 'var(--spacing-md)', /* Using CSS var */
                background: 'var(--surface-color-hover)', /* Using CSS var */
                padding: 'var(--spacing-sm) var(--spacing-md)', /* Using CSS var */
                display: 'flex',
                justifyContent: 'space-between',
                alignItems: 'center',
                borderBottom: 'var(--border-width) solid var(--border-color)' /* Adding a bottom border */
              }}>
                <ul style={{ listStyleType: 'none', padding: 0, margin: 0, display: 'flex', gap: 'var(--spacing-md)' /* Using CSS var */ }}>
                  <li><Link to="/">Dashboard</Link></li>
                  <li><Link to="/funds">Funds Management</Link></li>
                  <li><Link to="/settings">Settings</Link></li>
                  <li><Link to="/activity">Activity Monitoring</Link></li>
                  <li><Link to="/chores">Chores</Link></li>
                  <li><Link to="/kanban">Kanban Board</Link></li>
                </ul>
                <button
                  onClick={toggleTheme}
                  className="theme-toggle-button"
                >
                  Switch to {theme === 'light' ? 'Dark' : 'Light'} Mode
                </button>
              </nav>

              {/* Removed <hr /> as nav now has a borderBottom */}

              <Routes>
                <Route path="/" element={<DashboardView />} />
                <Route path="/funds" element={<FundsManagementView />} />
                <Route path="/settings" element={<SettingsView />} />
                <Route path="/activity" element={<ActivityMonitoringView />} />
                <Route path="/kid/:kidId" element={<KidDetailView />} />
                <Route path="/chores" element={<ChoreManagementView />} />
                <Route path="/kanban" element={<KanbanView />} />
                <Route path="*" element={<DashboardView />} />
              </Routes>
            </div>
>>>>>>> 8b57f4e5
          </ChoresProvider>
        </FinancialProvider>
      </UserProvider>
    </BrowserRouter>
  );
}

export default App;<|MERGE_RESOLUTION|>--- conflicted
+++ resolved
@@ -1,4 +1,3 @@
-<<<<<<< HEAD
 import React, { useState, useEffect } from 'react';
 import { BrowserRouter, Routes, Route, Link } from 'react-router-dom'; // Keep BrowserRouter and routing components
 import { UserProvider, useUser } from './contexts/UserContext';
@@ -6,11 +5,6 @@
 import { ChoresProvider } from './contexts/ChoresContext';
 
 // Import Views
-=======
-// src/App.tsx
-import React, { useState, useEffect } from 'react'; // Import useState, useEffect
-import { BrowserRouter, Routes, Route, Link } from 'react-router-dom';
->>>>>>> 8b57f4e5
 import DashboardView from './ui/DashboardView';
 import FundsManagementView from './ui/FundsManagementView';
 import SettingsView from './ui/SettingsView';
@@ -20,32 +14,16 @@
 import LoginView from './ui/LoginView';
 import AccountCreationView from './ui/AccountCreationView';
 import AdminDashboardView from './ui/AdminDashboardView';
-import NavigationBar from './ui/components/NavigationBar'; // Import the new NavigationBar
+import NavigationBar from './ui/components/NavigationBar'; // Keep the external NavigationBar
 import KanbanView from './ui/KanbanView'; // Assuming KanbanView will be added/used as per Kanban branch
-
-// Define the types for the views that can be displayed (less relevant for react-router, but can be kept for clarity if specific enums are useful elsewhere)
-// export type AppView =
-//   | 'login'
-//   | 'register'
-//   | 'dashboard'
-//   | 'admin_dashboard'
-//   | 'funds'
-//   | 'settings'
-//   | 'activity'
-//   | 'chores'
-//   | 'home';
 
 const AppContent: React.FC = () => {
   const { currentUser, loading: userLoading } = useUser();
-  // We no longer manage 'currentView' state here, react-router-dom handles it based on URL.
   const [theme, setTheme] = useState('light');
 
   useEffect(() => {
     document.documentElement.setAttribute('data-theme', theme);
   }, [theme]);
-
-  // The logic for redirecting based on login status will move into route guards or specific components
-  // For now, we'll keep it simple and rely on route setup.
 
   const toggleTheme = () => {
     setTheme(prevTheme => (prevTheme === 'light' ? 'dark' : 'light'));
@@ -56,12 +34,9 @@
     return <div style={{textAlign: 'center', marginTop: '50px'}}>Loading application...</div>;
   }
 
-  // The main application content structure uses react-router-dom
   return (
-<<<<<<< HEAD
-    <>
+    <> {/* Using React Fragment as AppContent is wrapped by BrowserRouter outside */}
       {/* Navigation Bar will be rendered here. It needs to use <Link> components. */}
-      {/* Assuming NavigationBar can take a `toggleTheme` prop if needed */}
       <NavigationBar toggleTheme={toggleTheme} currentTheme={theme} currentUser={currentUser} />
 
       <div style={{ padding: 'var(--spacing-md)' }}> {/* Added padding around content area */}
@@ -69,7 +44,8 @@
           {/* Public Routes */}
           <Route path="/login" element={<LoginView />} />
           <Route path="/register" element={<AccountCreationView />} />
-          <Route path="/" element={currentUser ? <DashboardView /> : <LoginView />} /> {/* Default to dashboard if logged in, else login */}
+          {/* Default to dashboard if logged in, else login */}
+          <Route path="/" element={currentUser ? <DashboardView /> : <LoginView />} /> 
 
           {/* Protected Routes - These should ideally have proper route guards or be rendered conditionally */}
           {/* For now, we'll let components handle their own redirects if unauthorized */}
@@ -102,51 +78,6 @@
         <FinancialProvider>
           <ChoresProvider>
             <AppContent />
-=======
-    <BrowserRouter>
-      <UserProvider>
-        <FinancialProvider>
-          <ChoresProvider>
-            <div>
-              <nav style={{
-                marginBottom: 'var(--spacing-md)', /* Using CSS var */
-                background: 'var(--surface-color-hover)', /* Using CSS var */
-                padding: 'var(--spacing-sm) var(--spacing-md)', /* Using CSS var */
-                display: 'flex',
-                justifyContent: 'space-between',
-                alignItems: 'center',
-                borderBottom: 'var(--border-width) solid var(--border-color)' /* Adding a bottom border */
-              }}>
-                <ul style={{ listStyleType: 'none', padding: 0, margin: 0, display: 'flex', gap: 'var(--spacing-md)' /* Using CSS var */ }}>
-                  <li><Link to="/">Dashboard</Link></li>
-                  <li><Link to="/funds">Funds Management</Link></li>
-                  <li><Link to="/settings">Settings</Link></li>
-                  <li><Link to="/activity">Activity Monitoring</Link></li>
-                  <li><Link to="/chores">Chores</Link></li>
-                  <li><Link to="/kanban">Kanban Board</Link></li>
-                </ul>
-                <button
-                  onClick={toggleTheme}
-                  className="theme-toggle-button"
-                >
-                  Switch to {theme === 'light' ? 'Dark' : 'Light'} Mode
-                </button>
-              </nav>
-
-              {/* Removed <hr /> as nav now has a borderBottom */}
-
-              <Routes>
-                <Route path="/" element={<DashboardView />} />
-                <Route path="/funds" element={<FundsManagementView />} />
-                <Route path="/settings" element={<SettingsView />} />
-                <Route path="/activity" element={<ActivityMonitoringView />} />
-                <Route path="/kid/:kidId" element={<KidDetailView />} />
-                <Route path="/chores" element={<ChoreManagementView />} />
-                <Route path="/kanban" element={<KanbanView />} />
-                <Route path="*" element={<DashboardView />} />
-              </Routes>
-            </div>
->>>>>>> 8b57f4e5
           </ChoresProvider>
         </FinancialProvider>
       </UserProvider>
