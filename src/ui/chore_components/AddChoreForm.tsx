// src/ui/chore_components/AddChoreForm.tsx
import React, { useState, useContext } from 'react';
import { useChoresContext } from '../../contexts/ChoresContext';
<<<<<<< HEAD
import { UserContext } from '../../contexts/UserContext';
import type { Kid, SubTask } from '../../types';
=======
import { UserContext } from '../../contexts/UserContext'; // To get kids for dropdown
import type { Kid, SubTask } from '../../types'; // Import Kid and SubTask type
import { getTodayDateString } from '../../utils/dateUtils'; // Import date utility
>>>>>>> e6609571

const AddChoreForm = () => {
  const [title, setTitle] = useState('');
  const [description, setDescription] = useState('');
  const [assignedKidId, setAssignedKidId] = useState<string | undefined>(undefined);
  const [dueDate, setDueDate] = useState('');
  const [rewardAmount, setRewardAmount] = useState<number | string>('');

  // State for recurrence
  const [recurrenceType, setRecurrenceType] = useState<'none' | 'daily' | 'weekly' | 'monthly'>('none');
  const [recurrenceDay, setRecurrenceDay] = useState<string>('');
  const [recurrenceEndDate, setRecurrenceEndDate] = useState('');
  const [tagsInput, setTagsInput] = useState('');
  const [subTasks, setSubTasks] = useState<SubTask[]>([]);

  const { addChoreDefinition } = useChoresContext();
  const userContext = useContext(UserContext);
  const kids = userContext?.user?.kids || [];

  // Helper to process tags input
  const processTags = (input: string) => {
    const processedTags = input
      .split(',')
      .map(tag => tag.trim())
      .filter(tag => tag !== '');
    return processedTags.length > 0 ? processedTags : undefined;
  };

  // Helper to process sub-tasks
  const processSubTasks = (tasks: SubTask[]) => {
    const processedTasks = tasks
      .map(st => ({ ...st, title: st.title.trim() }))
      .filter(st => st.title !== '');
    return processedTasks.length > 0 ? processedTasks : undefined;
  };

  const handleSubmit = (event: React.FormEvent<HTMLFormElement>) => {
    event.preventDefault();
    if (!title.trim()) {
      alert('Please enter a chore title.');
      return;
    }

    const choreData = {
      title: title.trim(),
      description: description.trim() || undefined,
      assignedKidId: assignedKidId || undefined,
<<<<<<< HEAD
      dueDate: dueDate || undefined,
      rewardAmount: rewardAmount ? Number(rewardAmount) : undefined, // Use Number() for clarity

      // Recurrence data
=======
      dueDate: dueDate || getTodayDateString(), // Ensure dueDate is always a string
      rewardAmount: rewardAmount ? parseFloat(String(rewardAmount)) : undefined,
      // Add recurrence data
>>>>>>> e6609571
      recurrenceType: recurrenceType === 'none' ? null : recurrenceType,
      recurrenceDay: (recurrenceType === 'weekly' || recurrenceType === 'monthly') && recurrenceDay
        ? parseInt(recurrenceDay, 10)
        : null,
      recurrenceEndDate: recurrenceType !== 'none' && recurrenceEndDate ? recurrenceEndDate : null,

      tags: processTags(tagsInput),
      subTasks: processSubTasks(subTasks),
    };

    addChoreDefinition(choreData);

    // Reset form fields
    setTitle('');
    setDescription('');
    setAssignedKidId(undefined);
    setDueDate('');
    setRewardAmount('');
    setRecurrenceType('none');
    setRecurrenceDay('');
    setRecurrenceEndDate('');
    setTagsInput('');
    setSubTasks([]);
    alert('Chore added!');
  };

  const handleRecurrenceTypeChange = (e: React.ChangeEvent<HTMLSelectElement>) => {
    const type = e.target.value as 'none' | 'daily' | 'weekly' | 'monthly';
    setRecurrenceType(type);
    setRecurrenceDay(''); // Reset day when type changes
  };

  // Sub-task handlers
  const handleAddSubTask = () => {
    setSubTasks(prev => [...prev, { id: `st_${Date.now()}`, title: '', isComplete: false }]);
  };

  const handleSubTaskTitleChange = (id: string, newTitle: string) => {
    setSubTasks(prev => prev.map(st => st.id === id ? { ...st, title: newTitle } : st));
  };

  const handleRemoveSubTask = (id: string) => {
    setSubTasks(prev => prev.filter(st => st.id !== id));
  };

  return (
    <form onSubmit={handleSubmit} className="add-chore-form">
      {/* Basic Chore Details */}
      <div>
        <label htmlFor="choreTitle">Title:</label>
        <input type="text" id="choreTitle" value={title} onChange={(e) => setTitle(e.target.value)} required />
      </div>
      <div>
        <label htmlFor="choreDescription">Description (Optional):</label>
        <textarea id="choreDescription" value={description} onChange={(e) => setDescription(e.target.value)} />
      </div>
      <div>
        <label htmlFor="assignedKid">Assign to (Optional):</label>
        <select
          id="assignedKid"
          value={assignedKidId || ''}
          onChange={(e) => setAssignedKidId(e.target.value || undefined)}
          disabled={userContext?.loading || kids.length === 0}
        >
          <option value="">Unassigned</option>
          {kids.map((kid: Kid) => (
            <option key={kid.id} value={kid.id}>
              {kid.name}
            </option>
          ))}
        </select>
      </div>
      <div>
        <label htmlFor="dueDate">Due Date (Optional, or Start Date for Recurring):</label>
        <input type="date" id="dueDate" value={dueDate} onChange={(e) => setDueDate(e.target.value)} />
      </div>
      <div>
        <label htmlFor="rewardAmount">Reward Amount (Optional):</label>
        <input
          type="number"
          id="rewardAmount"
          value={rewardAmount}
          onChange={(e) => setRewardAmount(e.target.value)}
          step="0.01"
          min="0"
        />
      </div>

      {/* Tags Input Field */}
      <div>
        <label htmlFor="choreTags">Tags (comma-separated, Optional):</label>
        <input
          type="text"
          id="choreTags"
          value={tagsInput}
          onChange={(e) => setTagsInput(e.target.value)}
          placeholder="e.g. cleaning, outdoor, urgent"
        />
      </div>

      {/* Recurrence Fields */}
      <div>
        <label htmlFor="recurrenceType">Repeats:</label>
        <select id="recurrenceType" value={recurrenceType} onChange={handleRecurrenceTypeChange}>
          <option value="none">None</option>
          <option value="daily">Daily</option>
          <option value="weekly">Weekly</option>
          <option value="monthly">Monthly</option>
        </select>
      </div>

      {recurrenceType === 'weekly' && (
        <div>
          <label htmlFor="recurrenceDayOfWeek">Day of the Week:</label>
          <select
            id="recurrenceDayOfWeek"
            value={recurrenceDay}
            onChange={(e) => setRecurrenceDay(e.target.value)}
            required={recurrenceType === 'weekly'}
          >
            <option value="">Select a day</option>
            <option value="0">Sunday</option>
            <option value="1">Monday</option>
            <option value="2">Tuesday</option>
            <option value="3">Wednesday</option>
            <option value="4">Thursday</option>
            <option value="5">Friday</option>
            <option value="6">Saturday</option>
          </select>
        </div>
      )}

      {recurrenceType === 'monthly' && (
        <div>
          <label htmlFor="recurrenceDayOfMonth">Day of the Month (1-31):</label>
          <input
            type="number"
            id="recurrenceDayOfMonth"
            value={recurrenceDay}
            onChange={(e) => setRecurrenceDay(e.target.value)}
            min="1"
            max="31"
            required={recurrenceType === 'monthly'}
          />
        </div>
      )}

      {/* This div was previously unclosed */}
      {(recurrenceType !== 'none') && (
        <div>
          <label htmlFor="recurrenceEndDate">Repeat Until (Optional):</label>
          <input type="date" id="recurrenceEndDate" value={recurrenceEndDate} onChange={(e) => setRecurrenceEndDate(e.target.value)} />
        </div>
      )}

      {/* Sub-tasks Section */}
      <h3>Sub-tasks (Optional)</h3>
      {subTasks.map((subTask) => (
        <div key={subTask.id} className="sub-task-item">
          <input
            type="text"
            value={subTask.title}
            onChange={(e) => handleSubTaskTitleChange(subTask.id, e.target.value)}
            placeholder="Sub-task title"
          />
          <button type="button" onClick={() => handleRemoveSubTask(subTask.id)}>
            Remove
          </button>
        </div>
      ))}
      <button type="button" onClick={handleAddSubTask}>
        Add Sub-task
      </button>

      <button type="submit" className="submit-button">
        Add Chore
      </button>
    </form>
  );
};

export default AddChoreForm;<|MERGE_RESOLUTION|>--- conflicted
+++ resolved
@@ -1,14 +1,9 @@
 // src/ui/chore_components/AddChoreForm.tsx
 import React, { useState, useContext } from 'react';
 import { useChoresContext } from '../../contexts/ChoresContext';
-<<<<<<< HEAD
 import { UserContext } from '../../contexts/UserContext';
 import type { Kid, SubTask } from '../../types';
-=======
-import { UserContext } from '../../contexts/UserContext'; // To get kids for dropdown
-import type { Kid, SubTask } from '../../types'; // Import Kid and SubTask type
 import { getTodayDateString } from '../../utils/dateUtils'; // Import date utility
->>>>>>> e6609571
 
 const AddChoreForm = () => {
   const [title, setTitle] = useState('');
@@ -56,16 +51,9 @@
       title: title.trim(),
       description: description.trim() || undefined,
       assignedKidId: assignedKidId || undefined,
-<<<<<<< HEAD
-      dueDate: dueDate || undefined,
-      rewardAmount: rewardAmount ? Number(rewardAmount) : undefined, // Use Number() for clarity
-
+      dueDate: dueDate || getTodayDateString(), // Prioritize the incoming change as it provides a default
+      rewardAmount: rewardAmount ? Number(rewardAmount) : undefined, // Using Number() is generally robust
       // Recurrence data
-=======
-      dueDate: dueDate || getTodayDateString(), // Ensure dueDate is always a string
-      rewardAmount: rewardAmount ? parseFloat(String(rewardAmount)) : undefined,
-      // Add recurrence data
->>>>>>> e6609571
       recurrenceType: recurrenceType === 'none' ? null : recurrenceType,
       recurrenceDay: (recurrenceType === 'weekly' || recurrenceType === 'monthly') && recurrenceDay
         ? parseInt(recurrenceDay, 10)
