--- conflicted
+++ resolved
@@ -47,8 +47,24 @@
   // permissions: string[];
 }
 
-<<<<<<< HEAD
-// Renamed from Chore
+// It might be useful to have a union type for any user
+export type AppUser = ParentUser | KidUser | AdminUser;
+
+---
+
+## Chore Definition and Instance Types
+
+// Defines the structure for recurrence settings. This can still be useful for forms,
+// but the ChoreDefinition will store recurrence in a flattened structure.
+export type RecurrenceSetting =
+  | { type: 'daily' }
+  | { type: 'weekly'; dayOfWeek: number } // 0 for Sunday, 6 for Saturday
+  | { type: 'monthly'; dayOfMonth: number } // 1 to 31
+  | { type: 'specificDays'; days: number[] } // Array of dayOfWeek
+  | null; // For non-recurring chores
+
+// Chore Definition: Represents the template for a chore, including its recurrence pattern.
+// Renamed from Chore in the kanban branch, and adapted to be the source of truth for chore properties.
 export interface ChoreDefinition {
   id: string; // Unique ID for the chore definition
   title: string;
@@ -56,68 +72,43 @@
   assignedKidId?: string;
   // For non-recurring, this is the due date.
   // For recurring, this is the START date of recurrence.
-  dueDate?: string;
+  dueDate?: string; // ISO date string (e.g., "2023-10-27")
   rewardAmount?: number;
   // isComplete for a definition might mean "archived" or "template no longer active"
-  isComplete: boolean;
-  recurrenceType?: 'daily' | 'weekly' | 'monthly' | null; // 'none' can be represented by null
+  // It's still a boolean, but its meaning shifts for definitions.
+  isComplete: boolean; // Indicates if the definition itself is active/complete (e.g., archived)
+
+  // Recurrence properties for the definition
+  recurrenceType?: 'daily' | 'weekly' | 'monthly' | 'one-time' | null; // 'none' can be represented by null or 'one-time'
   // For weekly: 0 (Sun) to 6 (Sat). For monthly: 1 to 31.
   recurrenceDay?: number | null;
-  recurrenceEndDate?: string | null; // Date after which no more instances are generated
+  recurrenceEndDate?: string | null; // Date after which no more instances are generated (ISO date string)
 }
 
+// Chore Instance: Represents a specific occurrence of a chore on a given date.
 export interface ChoreInstance {
   id: string; // Unique ID for this specific instance (e.g., choreDefId + '_' + instanceDate)
-  choreDefinitionId: string;
+  choreDefinitionId: string; // Link back to its definition
   instanceDate: string; // The specific date this instance is due (YYYY-MM-DD)
   isComplete: boolean;
-  // Optional: if reward is snapshotted per instance or can vary
-  // rewardAmount?: number;
-}
-
-// Keep existing Kanban types for now, they might need adjustment later
-// if they directly reference 'Chore' which is now 'ChoreDefinition'
-=======
-// It might be useful to have a union type for any user
-export type AppUser = ParentUser | KidUser | AdminUser;
-
----
-
-## Chore and Recurrence Types
-
-// Defines the structure for recurrence settings - Integrated from feature/recurring-chores
-export type RecurrenceSetting =
-  | { type: 'daily' }
-  | { type: 'weekly'; dayOfWeek: number } // 0 for Sunday, 6 for Saturday
-  | { type: 'monthly'; dayOfMonth: number } // 1 to 31
-  | { type: 'specificDays'; days: number[] } // Array of dayOfWeek
-  | null; // For non-recurring chores
-
-// The Chore interface - Merged to include detailed recurrence and reward fields
-export interface Chore {
-  id: string; // Unique identifier for each chore instance
-  title: string; // Renamed from 'name' to 'title' to align with main
-  description?: string; // Made optional to align with main
-  assignedKidId?: string; // Should correspond to KidUser.id - from main
-  dueDate: string; // ISO date string (e.g., "2023-10-27") - from feature/recurring-chores
-  rewardAmount?: number; // From main
-  isComplete: boolean; // From both, boolean
-  recurrence: RecurrenceSetting; // Uses the new RecurrenceSetting type from feature/recurring-chores
+  // Optional: if reward is snapshotted per instance or can vary.
+  // We copy some key details from ChoreDefinition for easier access, preventing constant lookups.
+  title: string; // Copy title from definition
+  assignedKidId?: string; // Copy assignedKidId from definition
+  rewardAmount?: number; // Copy rewardAmount from definition
 }
 
 ---
 
-## Kanban Types
+## Kanban-Specific Types
 
-// Kanban-specific types - Merged from main
->>>>>>> cbf18966
 export type KanbanPeriod = 'daily' | 'weekly' | 'monthly';
 
 export interface KanbanColumn {
   id: string;
   title: string;
-  // This will eventually hold ChoreInstance[]
-  chores: ChoreInstance[]; // MODIFIED: Was Chore[], now ChoreInstance[]
+  // This will eventually hold ChoreInstance[], aligning with the new chore model.
+  chores: ChoreInstance[]; // MODIFIED: Now holds ChoreInstance[]
 }
 
 export interface KidKanbanConfig {
