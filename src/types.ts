--- conflicted
+++ resolved
@@ -121,28 +121,4 @@
   columns: KanbanColumn[];
 }
 
-<<<<<<< HEAD
-export type ColumnThemeOption = 'default' | 'pastel' | 'ocean';
-=======
----
-
-## Deprecated Kid Interface
-
-// Deprecated: This 'Kid' interface is being phased out in favor of 'KidUser'.
-// It is kept temporarily to avoid breaking existing code that might still reference it.
-// All new implementations and refactored components should use 'KidUser'.
-// This interface can be safely removed once UserContext and all related components
-// are fully updated to utilize the 'KidUser' and 'BaseUser' types.
-export interface Kid {
-  id: string;
-  name: string;
-  age?: number;
-  spendingLimits?: {
-    daily?: number;
-    weekly?: number;
-    monthly?: number;
-    perTransaction?: number;
-  };
-  blockedCategories?: string[];
-}
->>>>>>> bd5883ee
+export type ColumnThemeOption = 'default' | 'pastel' | 'ocean';