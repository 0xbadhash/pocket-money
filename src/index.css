:root {
  font-family: system-ui, Avenir, Helvetica, Arial, sans-serif;
  line-height: 1.5;
  font-weight: 400;

  color-scheme: light dark;
  color: rgba(255, 255, 255, 0.87);
  background-color: #242424;

  font-synthesis: none;
  text-rendering: optimizeLegibility;
  -webkit-font-smoothing: antialiased;
  -moz-osx-font-smoothing: grayscale;
}

a {
  font-weight: 500;
  color: #646cff;
  text-decoration: inherit;
}
a:hover {
  color: #535bf2;
}

body {
  margin: 0;
  display: flex;
  place-items: center;
  min-width: 320px;
  min-height: 100vh;
}

h1 {
  font-size: 3.2em;
  line-height: 1.1;
}

button {
  border-radius: 8px;
  border: 1px solid transparent;
  padding: 0.6em 1.2em;
  font-size: 1em;
  font-weight: 500;
  font-family: inherit;
  background-color: #1a1a1a;
  cursor: pointer;
  transition: border-color 0.25s;
}
button:hover {
  border-color: #646cff;
}
button:focus,
button:focus-visible {
  outline: 4px auto -webkit-focus-ring-color;
}

@media (prefers-color-scheme: light) {
  :root {
    color: #213547;
    background-color: #ffffff;
  }
  a:hover {
    color: #747bff;
  }
  button {
    background-color: #f9f9f9;
  }
<<<<<<< HEAD
}
=======
}

/* src/index.css - Appended Kanban Styles */

.kanban-view .view-header {
  margin-bottom: 20px;
  padding-bottom: 10px;
  border-bottom: 1px solid var(--border-color);
}

.kanban-view .kid-selection select {
  padding: 8px 12px;
  border-radius: var(--border-radius-md);
  border: 1px solid var(--border-color);
  background-color: var(--surface-color);
  color: var(--text-color);
  min-width: 200px;
}

.kid-kanban-board .period-selector {
  margin-bottom: 20px;
  display: flex;
  gap: 10px;
}

.kid-kanban-board .period-selector button {
  padding: 8px 15px;
  border: 1px solid var(--primary-color);
  background-color: var(--surface-color);
  color: var(--primary-color);
  border-radius: var(--border-radius-md);
  cursor: pointer;
  transition: background-color 0.2s, color 0.2s;
}

.kid-kanban-board .period-selector button:hover {
  background-color: var(--primary-color-hover);
  color: var(--surface-color);
}

.kid-kanban-board .period-selector button:disabled {
  background-color: var(--primary-color);
  color: var(--surface-color);
  opacity: 0.7;
  cursor: not-allowed;
}

.kanban-columns {
  display: flex;
  gap: 16px;
  overflow-x: auto; /* Allow horizontal scrolling if columns overflow */
  padding-bottom: 10px; /* For scrollbar visibility */
}

.kanban-column {
  /* Styles already applied inline, but this class is available for future global tweaks */
  /* Example: flex: 1; to make columns share width */
  background-color: var(--surface-color-secondary, #f0f0f0); /* Fallback color */
  border-radius: var(--border-radius-lg);
  box-shadow: 0 2px 4px rgba(0,0,0,0.05);
}

.kanban-column h3 {
  font-size: 1.1em;
  color: var(--text-color-strong);
  margin-top: 0; /* Was previously inline */
}

.kanban-cards-container {
  /* Styles already applied inline, but this class is available */
  padding: 5px; /* Add some padding around cards */
}

.kanban-card {
  /* Base styles were inline, can be moved here or enhanced */
  box-shadow: 0 1px 3px rgba(0,0,0,0.1);
  transition: box-shadow 0.2s;
}

.kanban-card:hover {
  box-shadow: 0 3px 6px rgba(0,0,0,0.15);
}

.kanban-card h4 {
  margin-top: 0;
  margin-bottom: 8px;
  font-size: 1em;
  color: var(--text-color-emphasis);
}

.kanban-card p {
  margin-top: 4px;
  margin-bottom: 4px;
  font-size: 0.9em; /* Ensure consistent font size for p tags in card */
}

.kanban-card button {
  margin-top: 10px;
  background-color: var(--primary-color);
  color: var(--button-text-color, #fff); /* var(--button-text-color) should exist or define a fallback */
  border: none;
  padding: 6px 12px;
  border-radius: var(--border-radius-sm);
  cursor: pointer;
  transition: background-color 0.2s;
}

.kanban-card button:hover {
  background-color: var(--primary-color-hover);
}

.kanban-card.complete {
  /* Inline style for background was #e6ffe6, can use a variable or keep it */
  border-left: 4px solid var(--success-color, #28a745); /* Fallback success color */
}

.kanban-card.complete h4 {
  text-decoration: line-through;
  color: var(--text-color-secondary);
}

/* Ensure CSS variables used are defined, or use fallback static values */
/* Common variables assumed from project (examples):
:root {
  --primary-color: #007bff;
  --primary-color-hover: #0056b3;
  --surface-color: #fff;
  --surface-color-secondary: #f8f9fa;
  --text-color: #333;
  --text-color-secondary: #555;
  --text-color-strong: #000;
  --text-color-emphasis: #222;
  --border-color: #ddd;
  --border-radius-sm: 3px;
  --border-radius-md: 5px;
  --border-radius-lg: 8px;
  --success-color: #28a745;
  --button-text-color: #ffffff;
}
[data-theme="dark"] {
  --primary-color: #0086ff;
  --primary-color-hover: #36a1ff;
  --surface-color: #222;
  --surface-color-secondary: #333;
  --text-color: #eee;
  --text-color-secondary: #bbb;
  --text-color-strong: #fff;
  --text-color-emphasis: #f0f0f0;
  --border-color: #555;
  --success-color: #20c997;
  --button-text-color: #ffffff;
}
*/

/* Tag Styles for Kanban Card */
.chore-tags-container {
  margin-top: 8px;
  margin-bottom: 8px;
  display: flex;
  flex-wrap: wrap;
  gap: 5px;
}

.chore-tag {
  background-color: var(--surface-color-hover, #e9ecef); /* Using a variable that likely exists from nav styling, or fallback */
  color: var(--text-color-secondary, #495057); /* Using a variable or fallback */
  padding: 3px 8px;
  border-radius: var(--border-radius-md, 5px); /* Assuming --border-radius-md from previous styling */
  font-size: 0.85em;
  line-height: 1.4;
  box-shadow: 0 1px 1px rgba(0,0,0,0.05);
  /* Consider adding a light border if contrast with card background is low */
  /* border: 1px solid var(--border-color-light, #ced4da); */
}

/* Example of how specific tags could be styled if logic was added to KanbanCard to add classes like 'tag-urgent' */
/*
.chore-tag--urgent {
  background-color: var(--danger-background-color, #f8d7da);
  color: var(--danger-text-color, #721c24);
  border: 1px solid var(--danger-border-color, #f5c6cb);
}

.chore-tag--cleaning {
  background-color: var(--info-background-color, #d1ecf1);
  color: var(--info-text-color, #0c5460);
  border: 1px solid var(--info-border-color, #bee5eb);
}
*/
>>>>>>> 924c7c81
<|MERGE_RESOLUTION|>--- conflicted
+++ resolved
@@ -65,9 +65,6 @@
   button {
     background-color: #f9f9f9;
   }
-<<<<<<< HEAD
-}
-=======
 }
 
 /* src/index.css - Appended Kanban Styles */
@@ -256,5 +253,4 @@
   color: var(--info-text-color, #0c5460);
   border: 1px solid var(--info-border-color, #bee5eb);
 }
-*/
->>>>>>> 924c7c81
+*/