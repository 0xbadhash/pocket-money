<<<<<<< HEAD
// src/contexts/ChoresContext.tsx
import React, { createContext, useState, ReactNode, useContext } from 'react';
import type { ChoreDefinition, ChoreInstance } from '../types';
import { useFinancialContext } from '../contexts/FinancialContext';
import { generateChoreInstances } from '../utils/choreUtils'; // NEW IMPORT

// Define the shape of the context value - MODIFIED
interface ChoresContextType {
  choreDefinitions: ChoreDefinition[];
  choreInstances: ChoreInstance[];
  addChoreDefinition: (choreDefData: Omit<ChoreDefinition, 'id' | 'isComplete'>) => void;
  toggleChoreInstanceComplete: (instanceId: string) => void;
  getChoreDefinitionsForKid: (kidId: string) => ChoreDefinition[];
  generateInstancesForPeriod: (startDate: string, endDate: string) => void; // NEW
=======
import React, { createContext, useState, useContext, ReactNode } from 'react';
import { Chore, RecurrenceSetting } from '../types'; // Ensure RecurrenceSetting is imported
import { v4 as uuidv4 } from 'uuid';
import { useFinancialContext } from '../contexts/FinancialContext'; // Merged: Import FinancialContext

// Helper function to add days to a date
const addDays = (date: Date, days: number): Date => {
  const result = new Date(date);
  result.setDate(result.getDate() + days);
  return result;
};

// Helper function to add months to a date
const addMonths = (date: Date, months: number): Date => {
  const result = new Date(date);
  // Set date to 1 to avoid month overflow issues with setMonth
  result.setDate(1);
  result.setMonth(result.getMonth() + months);
  // Try to set to original day, or last day of new month if original day is too high
  const originalDay = date.getDate();
  result.setDate(Math.min(originalDay, new Date(result.getFullYear(), result.getMonth() + 1, 0).getDate()));
  return result;
};

interface ChoresContextType {
  chores: Chore[];
  addChore: (name: string, description: string, recurrence: RecurrenceSetting, dueDate: string, assignedKidId?: string, rewardAmount?: number) => void; // Updated signature
  toggleChore: (id: string) => void;
  deleteChore: (id: string) => void;
  updateChore: (id: string, updates: Partial<Omit<Chore, 'id'>>) => void;
  getChoresForKid: (kidId: string) => Chore[]; // Merged: Function to filter chores by kid
>>>>>>> cbf18966
}

const ChoresContext = createContext<ChoresContextType | undefined>(undefined);

<<<<<<< HEAD
// Custom hook for easier context consumption - Ensure return type matches new ChoresContextType
export const useChoresContext = (): ChoresContextType => {
=======
export const useChores = (): ChoresContextType => {
>>>>>>> cbf18966
  const context = useContext(ChoresContext);
  if (!context) {
    throw new Error('useChores must be used within a ChoresProvider');
  }
  return context;
};

interface ChoresProviderProps {
  children: ReactNode;
}

export const ChoresProvider: React.FC<ChoresProviderProps> = ({ children }) => {
<<<<<<< HEAD
  // MODIFIED: State for chore definitions
  const [choreDefinitions, setChoreDefinitions] = useState<ChoreDefinition[]>([
    { id: 'cd1', title: 'Clean Room (Daily)', assignedKidId: 'kid_a', dueDate: '2023-12-01',
      rewardAmount: 1, isComplete: false, recurrenceType: 'daily', recurrenceEndDate: '2023-12-05' },
    { id: 'cd2', title: 'Walk the Dog (Weekly Sat)', assignedKidId: 'kid_b', dueDate: '2023-12-02',
      rewardAmount: 3, isComplete: false, recurrenceType: 'weekly', recurrenceDay: 6, // Saturday
      recurrenceEndDate: '2023-12-31'},
    { id: 'cd3', title: 'Do Homework (One-off)', assignedKidId: 'kid_a', dueDate: '2023-12-15',
      rewardAmount: 2, isComplete: false, recurrenceType: null },
    { id: 'cd4', title: 'Take out trash (Monthly 15th)', description: 'Before evening', rewardAmount: 1.5,
      assignedKidId: 'kid_a', dueDate: '2023-12-01', isComplete: false, recurrenceType: 'monthly', recurrenceDay: 15,
      recurrenceEndDate: '2024-02-01'
    },
    { id: 'cd5', title: 'Feed Cat (Daily)', assignedKidId: 'kid_a', dueDate: '2023-12-01',
      rewardAmount: 0.5, isComplete: false, recurrenceType: 'daily', recurrenceEndDate: null } // No end date
  ]);

  // NEW: State for chore instances
  const [choreInstances, setChoreInstances] = useState<ChoreInstance[]>([
    // Example: Some initial instances for testing. Real generation will occur later.
    // { id: 'cd1_2023-12-01', choreDefinitionId: 'cd1', instanceDate: '2023-12-01', isComplete: false },
    // { id: 'cd1_2023-12-02', choreDefinitionId: 'cd1', instanceDate: '2023-12-02', isComplete: true }, // Example of a completed one
  ]);

  const { addKidReward } = useFinancialContext();

  // MODIFIED: Renamed and updated logic
  const addChoreDefinition = (choreDefData: Omit<ChoreDefinition, 'id' | 'isComplete'>) => {
    const newChoreDef: ChoreDefinition = {
      id: `cd${Date.now()}`, // Simple unique ID
      isComplete: false, // New definitions are active by default
      ...choreDefData,
    };
    setChoreDefinitions(prevDefs => [newChoreDef, ...prevDefs]);
  };

  // MODIFIED: Renamed and updated logic for instances
  const toggleChoreInstanceComplete = (instanceId: string) => {
    const instance = choreInstances.find(inst => inst.id === instanceId);
    if (!instance) {
      console.warn(`Chore instance with ID ${instanceId} not found.`);
      return;
    }

    const definition = choreDefinitions.find(def => def.id === instance.choreDefinitionId);
    if (!definition) {
      console.warn(`Chore definition for instance ID ${instanceId} (def ID: ${instance.choreDefinitionId}) not found.`);
      return;
    }

    // If marking as complete, and it has a reward, and kid is assigned
    if (!instance.isComplete && definition.assignedKidId && definition.rewardAmount && definition.rewardAmount > 0) {
      addKidReward(definition.assignedKidId, definition.rewardAmount, `${definition.title} (${instance.instanceDate})`);
    }

    setChoreInstances(prevInstances =>
      prevInstances.map(inst =>
        inst.id === instanceId ? { ...inst, isComplete: !inst.isComplete } : inst
      )
    );
  };

  // MODIFIED: Renamed and filters definitions
  const getChoreDefinitionsForKid = (kidId: string): ChoreDefinition[] => {
    return choreDefinitions.filter(def => def.assignedKidId === kidId);
  };

  // MODIFIED: Instance generation logic using utility function
  const generateInstancesForPeriod = (periodStartDate: string, periodEndDate: string) => {
    console.log(`Generating instances for period: ${periodStartDate} to ${periodEndDate}`);
    const generatedForPeriod = generateChoreInstances(choreDefinitions, periodStartDate, periodEndDate);

    setChoreInstances(prevInstances => {
      // Filter out any old instances that were for the period we are now regenerating
      const outsideOfPeriod = prevInstances.filter(inst => {
        const instDate = new Date(inst.instanceDate);
        instDate.setUTCHours(0,0,0,0); // Normalize date for comparison
        // Ensure periodStartDate and periodEndDate are also normalized if comparing Date objects
        const periodStartNorm = new Date(periodStartDate);
        periodStartNorm.setUTCHours(0,0,0,0);
        const periodEndNorm = new Date(periodEndDate);
        periodEndNorm.setUTCHours(0,0,0,0);
        return instDate < periodStartNorm || instDate > periodEndNorm;
      });

      // For the newly generated instances, try to preserve completion status if they existed before
      const updatedGeneratedForPeriod = generatedForPeriod.map(newInstance => {
        const oldMatchingInstance = prevInstances.find(oldInst => oldInst.id === newInstance.id);
        if (oldMatchingInstance) {
          return { ...newInstance, isComplete: oldMatchingInstance.isComplete };
        }
        return newInstance;
      });

      return [...outsideOfPeriod, ...updatedGeneratedForPeriod];
    });
  };

  // MODIFIED: Update provider value
  return (
    <ChoresContext.Provider value={{
      choreDefinitions,
      choreInstances,
      addChoreDefinition,
      toggleChoreInstanceComplete,
      getChoreDefinitionsForKid,
      generateInstancesForPeriod
    }}>
=======
  const [chores, setChores] = useState<Chore[]>([]);
  const { addKidReward } = useFinancialContext(); // Merged: Consume FinancialContext

  // Updated addChore to include assignedKidId and rewardAmount
  const addChore = (name: string, description: string, recurrence: RecurrenceSetting, dueDate: string, assignedKidId?: string, rewardAmount?: number) => {
    const newChore: Chore = {
      id: uuidv4(),
      title: name, // Renamed from 'name' to 'title' to match Chore type
      description,
      isComplete: false,
      recurrenceType: recurrence?.type || null, // Map RecurrenceSetting to Chore properties
      recurrenceDay: recurrence && 'dayOfWeek' in recurrence ? recurrence.dayOfWeek : (recurrence && 'dayOfMonth' in recurrence ? recurrence.dayOfMonth : null),
      recurrenceEndDate: null, // This would need to be handled if recurrence settings include an end date
      assignedKidId, // Merged: Optional assignedKidId
      rewardAmount, // Merged: Optional rewardAmount
      dueDate, // Expecting ISO string "YYYY-MM-DD"
    };
    setChores(prevChores => [...prevChores, newChore]);
  };

  const toggleChore = (id: string) => {
    setChores(prevChores => {
      let choreToReschedule: Chore | null = null;
      const updatedChores = prevChores.map(chore => {
        if (chore.id === id) {
          const newStatus = !chore.isComplete;

          // Merged: Add reward if chore is completed and has a reward amount
          if (newStatus && chore.assignedKidId && chore.rewardAmount && chore.rewardAmount > 0) {
            addKidReward(chore.assignedKidId, chore.rewardAmount, chore.title);
          }

          if (newStatus && chore.recurrenceType) { // Chore is marked complete and is recurring
            choreToReschedule = { ...chore, isComplete: false }; // Clone for new instance, mark as incomplete
          }
          return { ...chore, isComplete: newStatus }; // Update status of the original chore
        }
        return chore;
      });

      if (choreToReschedule && choreToReschedule.recurrenceType) {
        // Construct RecurrenceSetting temporarily for rescheduling logic
        let recurrence: RecurrenceSetting = null;
        if (choreToReschedule.recurrenceType === 'daily') {
          recurrence = { type: 'daily' };
        } else if (choreToReschedule.recurrenceType === 'weekly' && choreToReschedule.recurrenceDay !== undefined && choreToReschedule.recurrenceDay !== null) {
          recurrence = { type: 'weekly', dayOfWeek: choreToReschedule.recurrenceDay };
        } else if (choreToReschedule.recurrenceType === 'monthly' && choreToReschedule.recurrenceDay !== undefined && choreToReschedule.recurrenceDay !== null) {
          recurrence = { type: 'monthly', dayOfMonth: choreToReschedule.recurrenceDay };
        }
        // 'specificDays' type is not directly available on Chore, implying it's a more complex recurrence handled by Chore's existing recurrenceDay property or a separate one
        // For simplicity, I'll rely on the existing recurrenceType and recurrenceDay from Chore, assuming specificDays might map to a generic recurrenceDay or be deprecated.
        // If 'specificDays' was a distinct recurrence type in Chore, it would need a new property like `recurrenceSpecificDays: number[]`

        // Re-evaluating based on the RecurrenceSetting definition in types.ts (from feature/recurring-chores)
        // If Chore interface uses recurrenceType, recurrenceDay etc., and RecurrenceSetting is for form input,
        // then conversion is needed.
        // Let's ensure Chore type properly reflects the recurrence setting for direct use here.
        // Assuming Chore has: recurrenceType: 'daily' | 'weekly' | 'monthly' | null; recurrenceDay?: number | null;
        // And that `specificDays` recurrence is handled via recurrenceDay representing multiple values or a separate property.

        // Given types.ts for Chore has `recurrenceType`, `recurrenceDay`, `recurrenceEndDate`:
        // We need to map `choreToReschedule`'s properties back into a RecurrenceSetting for the calculation.
        // Or, refactor the `toggleChore` logic to directly use `choreToReschedule` properties without re-creating `RecurrenceSetting`.
        // Let's refactor to directly use `choreToReschedule` properties for clarity and avoid re-mapping.

        const { recurrenceType: type, recurrenceDay, dueDate: currentDueDateString } = choreToReschedule;
        const currentDueDate = new Date(currentDueDateString + 'T00:00:00'); // Ensure parsing as local date

        let nextDueDate: Date | null = null;

        switch (type) {
          case 'daily':
            nextDueDate = addDays(currentDueDate, 1);
            break;
          case 'weekly':
            // Need to ensure recurrenceDay is available for weekly
            if (recurrenceDay !== undefined && recurrenceDay !== null) {
              nextDueDate = new Date(currentDueDate);
              const daysToAddForWeekly = (recurrenceDay - currentDueDate.getDay() + 7) % 7;
              nextDueDate.setDate(currentDueDate.getDate() + daysToAddForWeekly);
              if (nextDueDate <= currentDueDate) {
                nextDueDate.setDate(nextDueDate.getDate() + 7);
              }
            }
            break;
          case 'monthly':
            // Need to ensure recurrenceDay is available for monthly (which is dayOfMonth)
            if (recurrenceDay !== undefined && recurrenceDay !== null) {
              const targetDayOfMonth = recurrenceDay;
              let tempNextMonthDate = addMonths(currentDueDate, 1);

              const daysInCalcMonth = new Date(tempNextMonthDate.getFullYear(), tempNextMonthDate.getMonth() + 1, 0).getDate();
              tempNextMonthDate.setDate(Math.min(targetDayOfMonth, daysInCalcMonth));
              nextDueDate = tempNextMonthDate;

              if (nextDueDate <= currentDueDate) {
                let futureMonth = addMonths(currentDueDate,1);
                if(futureMonth <= currentDueDate) futureMonth = addMonths(futureMonth,1);

                const daysInFutureCalcMonth = new Date(futureMonth.getFullYear(), futureMonth.getMonth() + 1, 0).getDate();
                futureMonth.setDate(Math.min(targetDayOfMonth, daysInFutureCalcMonth));
                nextDueDate = futureMonth;
                if (nextDueDate <= currentDueDate) {
                  nextDueDate = addDays(addMonths(currentDueDate,1), 1); // Fallback to first day of next month + 1 day
                  const daysInFallbackMonth = new Date(nextDueDate.getFullYear(), nextDueDate.getMonth() + 1, 0).getDate();
                  nextDueDate.setDate(Math.min(targetDayOfMonth,daysInFallbackMonth));
                }
              }
            }
            break;
          // 'specificDays' is not directly a type on Chore.recurrenceType.
          // If 'specificDays' means Chore.recurrenceDay holds an array of days, then Chore type needs update.
          // For now, assuming it's handled by other means or if recurrenceDay means a single day of week/month.
          // If a 'specificDays' type was intended, Chore needs `recurrenceSpecificDays: number[]` property.
          // Based on the 'AddChoreForm' where `recurrenceSetting.type === 'specificDays'` sets `recurrenceSetting.days`,
          // it implies Chore should have a `recurrenceSpecificDays?: number[];` to store this.
          // Without it, `specificDays` logic won't work correctly in `toggleChore`.
          // For this merge, I'm adapting based on existing Chore type in types.ts provided previously which only has `recurrenceDay`.
          // If 'specificDays' recurrence is critical, the Chore interface in types.ts needs a `recurrenceSpecificDays: number[]` property.
          // For now, I'm omitting the specificDays logic in toggleChore as it doesn't align with the Chore type.

          default:
            break;
        }

        if (nextDueDate) {
          const nextInstance: Chore = {
            ...choreToReschedule,
            id: uuidv4(),
            isComplete: false, // Ensure new instance is incomplete
            dueDate: nextDueDate.toISOString().split('T')[0],
          };
          return [...updatedChores, nextInstance];
        }
      }
      return updatedChores;
    });
  };

  const deleteChore = (id: string) => {
    setChores(prevChores => prevChores.filter(chore => chore.id !== id));
  };

  const updateChore = (id: string, updates: Partial<Omit<Chore, 'id'>>) => {
    setChores(prevChores =>
      prevChores.map(chore =>
        chore.id === id ? { ...chore, ...updates } : chore
      )
    );
  };

  // Merged: Function to filter chores by kid
  const getChoresForKid = (kidId: string): Chore[] => {
    return chores.filter(chore => chore.assignedKidId === kidId);
  };

  // Initial mock chores from 'main' (adapted to new Chore type)
  // These are for initial state, will be overwritten if localStorage used later
  useState<Chore[]>(() => [
    { id: uuidv4(), title: 'Clean Room', assignedKidId: 'kid_a', dueDate: '2025-06-15', rewardAmount: 5, isComplete: false, recurrenceType: null },
    { id: uuidv4(), title: 'Walk the Dog', assignedKidId: 'kid_b', dueDate: '2025-06-10', rewardAmount: 3, isComplete: true, recurrenceType: null },
    { id: uuidv4(), title: 'Do Homework', assignedKidId: 'kid_a', isComplete: false, recurrenceType: null, dueDate: '2025-06-12' },
    { id: uuidv4(), title: 'Take out trash', description: 'Before Tuesday morning', rewardAmount: 1, isComplete: false, recurrenceType: null, dueDate: '2025-06-11' }
  ]);


  return (
    <ChoresContext.Provider value={{ chores, addChore, toggleChore, deleteChore, updateChore, getChoresForKid }}>
>>>>>>> cbf18966
      {children}
    </ChoresContext.Provider>
  );
};<|MERGE_RESOLUTION|>--- conflicted
+++ resolved
@@ -1,64 +1,29 @@
-<<<<<<< HEAD
-// src/contexts/ChoresContext.tsx
 import React, { createContext, useState, ReactNode, useContext } from 'react';
-import type { ChoreDefinition, ChoreInstance } from '../types';
+import type { ChoreDefinition, ChoreInstance } from '../types'; // Modified types import
 import { useFinancialContext } from '../contexts/FinancialContext';
-import { generateChoreInstances } from '../utils/choreUtils'; // NEW IMPORT
+import { generateChoreInstances } from '../utils/choreUtils'; // NEW IMPORT from kanban branch
 
-// Define the shape of the context value - MODIFIED
+// Define the shape of the context value
 interface ChoresContextType {
   choreDefinitions: ChoreDefinition[];
   choreInstances: ChoreInstance[];
   addChoreDefinition: (choreDefData: Omit<ChoreDefinition, 'id' | 'isComplete'>) => void;
   toggleChoreInstanceComplete: (instanceId: string) => void;
   getChoreDefinitionsForKid: (kidId: string) => ChoreDefinition[];
-  generateInstancesForPeriod: (startDate: string, endDate: string) => void; // NEW
-=======
-import React, { createContext, useState, useContext, ReactNode } from 'react';
-import { Chore, RecurrenceSetting } from '../types'; // Ensure RecurrenceSetting is imported
-import { v4 as uuidv4 } from 'uuid';
-import { useFinancialContext } from '../contexts/FinancialContext'; // Merged: Import FinancialContext
-
-// Helper function to add days to a date
-const addDays = (date: Date, days: number): Date => {
-  const result = new Date(date);
-  result.setDate(result.getDate() + days);
-  return result;
-};
-
-// Helper function to add months to a date
-const addMonths = (date: Date, months: number): Date => {
-  const result = new Date(date);
-  // Set date to 1 to avoid month overflow issues with setMonth
-  result.setDate(1);
-  result.setMonth(result.getMonth() + months);
-  // Try to set to original day, or last day of new month if original day is too high
-  const originalDay = date.getDate();
-  result.setDate(Math.min(originalDay, new Date(result.getFullYear(), result.getMonth() + 1, 0).getDate()));
-  return result;
-};
-
-interface ChoresContextType {
-  chores: Chore[];
-  addChore: (name: string, description: string, recurrence: RecurrenceSetting, dueDate: string, assignedKidId?: string, rewardAmount?: number) => void; // Updated signature
-  toggleChore: (id: string) => void;
-  deleteChore: (id: string) => void;
-  updateChore: (id: string, updates: Partial<Omit<Chore, 'id'>>) => void;
-  getChoresForKid: (kidId: string) => Chore[]; // Merged: Function to filter chores by kid
->>>>>>> cbf18966
+  generateInstancesForPeriod: (startDate: string, endDate: string) => void; // From kanban branch
+  // The following are added for backward compatibility and may be removed after full migration
+  // deleteChoreDefinition: (id: string) => void; // If needed for definitions
+  // updateChoreDefinition: (id: string, updates: Partial<Omit<ChoreDefinition, 'id'>>) => void; // If needed for definitions
 }
 
 const ChoresContext = createContext<ChoresContextType | undefined>(undefined);
 
-<<<<<<< HEAD
-// Custom hook for easier context consumption - Ensure return type matches new ChoresContextType
+// Custom hook for easier context consumption
 export const useChoresContext = (): ChoresContextType => {
-=======
-export const useChores = (): ChoresContextType => {
->>>>>>> cbf18966
   const context = useContext(ChoresContext);
   if (!context) {
-    throw new Error('useChores must be used within a ChoresProvider');
+    // Changed error message to reflect the new hook name
+    throw new Error('useChoresContext must be used within a ChoresProvider');
   }
   return context;
 };
@@ -68,8 +33,7 @@
 }
 
 export const ChoresProvider: React.FC<ChoresProviderProps> = ({ children }) => {
-<<<<<<< HEAD
-  // MODIFIED: State for chore definitions
+  // State for chore definitions from kanban branch
   const [choreDefinitions, setChoreDefinitions] = useState<ChoreDefinition[]>([
     { id: 'cd1', title: 'Clean Room (Daily)', assignedKidId: 'kid_a', dueDate: '2023-12-01',
       rewardAmount: 1, isComplete: false, recurrenceType: 'daily', recurrenceEndDate: '2023-12-05' },
@@ -86,16 +50,12 @@
       rewardAmount: 0.5, isComplete: false, recurrenceType: 'daily', recurrenceEndDate: null } // No end date
   ]);
 
-  // NEW: State for chore instances
-  const [choreInstances, setChoreInstances] = useState<ChoreInstance[]>([
-    // Example: Some initial instances for testing. Real generation will occur later.
-    // { id: 'cd1_2023-12-01', choreDefinitionId: 'cd1', instanceDate: '2023-12-01', isComplete: false },
-    // { id: 'cd1_2023-12-02', choreDefinitionId: 'cd1', instanceDate: '2023-12-02', isComplete: true }, // Example of a completed one
-  ]);
+  // State for chore instances from kanban branch
+  const [choreInstances, setChoreInstances] = useState<ChoreInstance[]>([]); // Initialize empty, as they will be generated
 
-  const { addKidReward } = useFinancialContext();
+  const { addKidReward } = useFinancialContext(); // Retained from both branches
 
-  // MODIFIED: Renamed and updated logic
+  // Renamed and updated logic for adding chore definitions
   const addChoreDefinition = (choreDefData: Omit<ChoreDefinition, 'id' | 'isComplete'>) => {
     const newChoreDef: ChoreDefinition = {
       id: `cd${Date.now()}`, // Simple unique ID
@@ -105,7 +65,7 @@
     setChoreDefinitions(prevDefs => [newChoreDef, ...prevDefs]);
   };
 
-  // MODIFIED: Renamed and updated logic for instances
+  // Renamed and updated logic for toggling chore instances
   const toggleChoreInstanceComplete = (instanceId: string) => {
     const instance = choreInstances.find(inst => inst.id === instanceId);
     if (!instance) {
@@ -119,7 +79,7 @@
       return;
     }
 
-    // If marking as complete, and it has a reward, and kid is assigned
+    // If marking as complete, and it has a reward, and kid is assigned (logic from recurring-chores/main)
     if (!instance.isComplete && definition.assignedKidId && definition.rewardAmount && definition.rewardAmount > 0) {
       addKidReward(definition.assignedKidId, definition.rewardAmount, `${definition.title} (${instance.instanceDate})`);
     }
@@ -131,12 +91,12 @@
     );
   };
 
-  // MODIFIED: Renamed and filters definitions
+  // Renamed and filters chore definitions
   const getChoreDefinitionsForKid = (kidId: string): ChoreDefinition[] => {
     return choreDefinitions.filter(def => def.assignedKidId === kidId);
   };
 
-  // MODIFIED: Instance generation logic using utility function
+  // Instance generation logic using utility function from kanban branch
   const generateInstancesForPeriod = (periodStartDate: string, periodEndDate: string) => {
     console.log(`Generating instances for period: ${periodStartDate} to ${periodEndDate}`);
     const generatedForPeriod = generateChoreInstances(choreDefinitions, periodStartDate, periodEndDate);
@@ -146,7 +106,6 @@
       const outsideOfPeriod = prevInstances.filter(inst => {
         const instDate = new Date(inst.instanceDate);
         instDate.setUTCHours(0,0,0,0); // Normalize date for comparison
-        // Ensure periodStartDate and periodEndDate are also normalized if comparing Date objects
         const periodStartNorm = new Date(periodStartDate);
         periodStartNorm.setUTCHours(0,0,0,0);
         const periodEndNorm = new Date(periodEndDate);
@@ -167,7 +126,7 @@
     });
   };
 
-  // MODIFIED: Update provider value
+  // Update provider value with the new context shape
   return (
     <ChoresContext.Provider value={{
       choreDefinitions,
@@ -177,177 +136,6 @@
       getChoreDefinitionsForKid,
       generateInstancesForPeriod
     }}>
-=======
-  const [chores, setChores] = useState<Chore[]>([]);
-  const { addKidReward } = useFinancialContext(); // Merged: Consume FinancialContext
-
-  // Updated addChore to include assignedKidId and rewardAmount
-  const addChore = (name: string, description: string, recurrence: RecurrenceSetting, dueDate: string, assignedKidId?: string, rewardAmount?: number) => {
-    const newChore: Chore = {
-      id: uuidv4(),
-      title: name, // Renamed from 'name' to 'title' to match Chore type
-      description,
-      isComplete: false,
-      recurrenceType: recurrence?.type || null, // Map RecurrenceSetting to Chore properties
-      recurrenceDay: recurrence && 'dayOfWeek' in recurrence ? recurrence.dayOfWeek : (recurrence && 'dayOfMonth' in recurrence ? recurrence.dayOfMonth : null),
-      recurrenceEndDate: null, // This would need to be handled if recurrence settings include an end date
-      assignedKidId, // Merged: Optional assignedKidId
-      rewardAmount, // Merged: Optional rewardAmount
-      dueDate, // Expecting ISO string "YYYY-MM-DD"
-    };
-    setChores(prevChores => [...prevChores, newChore]);
-  };
-
-  const toggleChore = (id: string) => {
-    setChores(prevChores => {
-      let choreToReschedule: Chore | null = null;
-      const updatedChores = prevChores.map(chore => {
-        if (chore.id === id) {
-          const newStatus = !chore.isComplete;
-
-          // Merged: Add reward if chore is completed and has a reward amount
-          if (newStatus && chore.assignedKidId && chore.rewardAmount && chore.rewardAmount > 0) {
-            addKidReward(chore.assignedKidId, chore.rewardAmount, chore.title);
-          }
-
-          if (newStatus && chore.recurrenceType) { // Chore is marked complete and is recurring
-            choreToReschedule = { ...chore, isComplete: false }; // Clone for new instance, mark as incomplete
-          }
-          return { ...chore, isComplete: newStatus }; // Update status of the original chore
-        }
-        return chore;
-      });
-
-      if (choreToReschedule && choreToReschedule.recurrenceType) {
-        // Construct RecurrenceSetting temporarily for rescheduling logic
-        let recurrence: RecurrenceSetting = null;
-        if (choreToReschedule.recurrenceType === 'daily') {
-          recurrence = { type: 'daily' };
-        } else if (choreToReschedule.recurrenceType === 'weekly' && choreToReschedule.recurrenceDay !== undefined && choreToReschedule.recurrenceDay !== null) {
-          recurrence = { type: 'weekly', dayOfWeek: choreToReschedule.recurrenceDay };
-        } else if (choreToReschedule.recurrenceType === 'monthly' && choreToReschedule.recurrenceDay !== undefined && choreToReschedule.recurrenceDay !== null) {
-          recurrence = { type: 'monthly', dayOfMonth: choreToReschedule.recurrenceDay };
-        }
-        // 'specificDays' type is not directly available on Chore, implying it's a more complex recurrence handled by Chore's existing recurrenceDay property or a separate one
-        // For simplicity, I'll rely on the existing recurrenceType and recurrenceDay from Chore, assuming specificDays might map to a generic recurrenceDay or be deprecated.
-        // If 'specificDays' was a distinct recurrence type in Chore, it would need a new property like `recurrenceSpecificDays: number[]`
-
-        // Re-evaluating based on the RecurrenceSetting definition in types.ts (from feature/recurring-chores)
-        // If Chore interface uses recurrenceType, recurrenceDay etc., and RecurrenceSetting is for form input,
-        // then conversion is needed.
-        // Let's ensure Chore type properly reflects the recurrence setting for direct use here.
-        // Assuming Chore has: recurrenceType: 'daily' | 'weekly' | 'monthly' | null; recurrenceDay?: number | null;
-        // And that `specificDays` recurrence is handled via recurrenceDay representing multiple values or a separate property.
-
-        // Given types.ts for Chore has `recurrenceType`, `recurrenceDay`, `recurrenceEndDate`:
-        // We need to map `choreToReschedule`'s properties back into a RecurrenceSetting for the calculation.
-        // Or, refactor the `toggleChore` logic to directly use `choreToReschedule` properties without re-creating `RecurrenceSetting`.
-        // Let's refactor to directly use `choreToReschedule` properties for clarity and avoid re-mapping.
-
-        const { recurrenceType: type, recurrenceDay, dueDate: currentDueDateString } = choreToReschedule;
-        const currentDueDate = new Date(currentDueDateString + 'T00:00:00'); // Ensure parsing as local date
-
-        let nextDueDate: Date | null = null;
-
-        switch (type) {
-          case 'daily':
-            nextDueDate = addDays(currentDueDate, 1);
-            break;
-          case 'weekly':
-            // Need to ensure recurrenceDay is available for weekly
-            if (recurrenceDay !== undefined && recurrenceDay !== null) {
-              nextDueDate = new Date(currentDueDate);
-              const daysToAddForWeekly = (recurrenceDay - currentDueDate.getDay() + 7) % 7;
-              nextDueDate.setDate(currentDueDate.getDate() + daysToAddForWeekly);
-              if (nextDueDate <= currentDueDate) {
-                nextDueDate.setDate(nextDueDate.getDate() + 7);
-              }
-            }
-            break;
-          case 'monthly':
-            // Need to ensure recurrenceDay is available for monthly (which is dayOfMonth)
-            if (recurrenceDay !== undefined && recurrenceDay !== null) {
-              const targetDayOfMonth = recurrenceDay;
-              let tempNextMonthDate = addMonths(currentDueDate, 1);
-
-              const daysInCalcMonth = new Date(tempNextMonthDate.getFullYear(), tempNextMonthDate.getMonth() + 1, 0).getDate();
-              tempNextMonthDate.setDate(Math.min(targetDayOfMonth, daysInCalcMonth));
-              nextDueDate = tempNextMonthDate;
-
-              if (nextDueDate <= currentDueDate) {
-                let futureMonth = addMonths(currentDueDate,1);
-                if(futureMonth <= currentDueDate) futureMonth = addMonths(futureMonth,1);
-
-                const daysInFutureCalcMonth = new Date(futureMonth.getFullYear(), futureMonth.getMonth() + 1, 0).getDate();
-                futureMonth.setDate(Math.min(targetDayOfMonth, daysInFutureCalcMonth));
-                nextDueDate = futureMonth;
-                if (nextDueDate <= currentDueDate) {
-                  nextDueDate = addDays(addMonths(currentDueDate,1), 1); // Fallback to first day of next month + 1 day
-                  const daysInFallbackMonth = new Date(nextDueDate.getFullYear(), nextDueDate.getMonth() + 1, 0).getDate();
-                  nextDueDate.setDate(Math.min(targetDayOfMonth,daysInFallbackMonth));
-                }
-              }
-            }
-            break;
-          // 'specificDays' is not directly a type on Chore.recurrenceType.
-          // If 'specificDays' means Chore.recurrenceDay holds an array of days, then Chore type needs update.
-          // For now, assuming it's handled by other means or if recurrenceDay means a single day of week/month.
-          // If a 'specificDays' type was intended, Chore needs `recurrenceSpecificDays: number[]` property.
-          // Based on the 'AddChoreForm' where `recurrenceSetting.type === 'specificDays'` sets `recurrenceSetting.days`,
-          // it implies Chore should have a `recurrenceSpecificDays?: number[];` to store this.
-          // Without it, `specificDays` logic won't work correctly in `toggleChore`.
-          // For this merge, I'm adapting based on existing Chore type in types.ts provided previously which only has `recurrenceDay`.
-          // If 'specificDays' recurrence is critical, the Chore interface in types.ts needs a `recurrenceSpecificDays: number[]` property.
-          // For now, I'm omitting the specificDays logic in toggleChore as it doesn't align with the Chore type.
-
-          default:
-            break;
-        }
-
-        if (nextDueDate) {
-          const nextInstance: Chore = {
-            ...choreToReschedule,
-            id: uuidv4(),
-            isComplete: false, // Ensure new instance is incomplete
-            dueDate: nextDueDate.toISOString().split('T')[0],
-          };
-          return [...updatedChores, nextInstance];
-        }
-      }
-      return updatedChores;
-    });
-  };
-
-  const deleteChore = (id: string) => {
-    setChores(prevChores => prevChores.filter(chore => chore.id !== id));
-  };
-
-  const updateChore = (id: string, updates: Partial<Omit<Chore, 'id'>>) => {
-    setChores(prevChores =>
-      prevChores.map(chore =>
-        chore.id === id ? { ...chore, ...updates } : chore
-      )
-    );
-  };
-
-  // Merged: Function to filter chores by kid
-  const getChoresForKid = (kidId: string): Chore[] => {
-    return chores.filter(chore => chore.assignedKidId === kidId);
-  };
-
-  // Initial mock chores from 'main' (adapted to new Chore type)
-  // These are for initial state, will be overwritten if localStorage used later
-  useState<Chore[]>(() => [
-    { id: uuidv4(), title: 'Clean Room', assignedKidId: 'kid_a', dueDate: '2025-06-15', rewardAmount: 5, isComplete: false, recurrenceType: null },
-    { id: uuidv4(), title: 'Walk the Dog', assignedKidId: 'kid_b', dueDate: '2025-06-10', rewardAmount: 3, isComplete: true, recurrenceType: null },
-    { id: uuidv4(), title: 'Do Homework', assignedKidId: 'kid_a', isComplete: false, recurrenceType: null, dueDate: '2025-06-12' },
-    { id: uuidv4(), title: 'Take out trash', description: 'Before Tuesday morning', rewardAmount: 1, isComplete: false, recurrenceType: null, dueDate: '2025-06-11' }
-  ]);
-
-
-  return (
-    <ChoresContext.Provider value={{ chores, addChore, toggleChore, deleteChore, updateChore, getChoresForKid }}>
->>>>>>> cbf18966
       {children}
     </ChoresContext.Provider>
   );
