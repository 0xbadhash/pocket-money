--- conflicted
+++ resolved
@@ -1,35 +1,22 @@
 // src/contexts/ChoresContext.tsx
-<<<<<<< HEAD
-import React, { createContext, useState, ReactNode, useContext, useEffect } from 'react'; // Added useEffect
-import type { ChoreDefinition, ChoreInstance } from '../types';
-=======
-import React, { createContext, useState, ReactNode, useContext } from 'react';
-import type { ChoreDefinition, ChoreInstance } from '../types'; // Import SubTask
->>>>>>> dc0fa03e
+import React, { createContext, useState, ReactNode, useContext, useEffect } from 'react';
+import type { ChoreDefinition, ChoreInstance } from '../types'; // Removed redundant SubTask import, as it should be part of ChoreDefinition now
 import { useFinancialContext } from '../contexts/FinancialContext';
 import { generateChoreInstances } from '../utils/choreUtils';
 
-<<<<<<< HEAD
 // Define the storage key for chore definitions
 const CHORE_DEFINITIONS_STORAGE_KEY = 'familyTaskManagerChoreDefinitions';
 const CHORE_INSTANCES_STORAGE_KEY = 'familyTaskManagerChoreInstances'; // Separate key for instances
 
 // Define the shape of the context value
 interface ChoresContextType {
-=======
-// Define the shape of the context value - MODIFIED
-export interface ChoresContextType { // Added export
->>>>>>> dc0fa03e
   choreDefinitions: ChoreDefinition[];
   choreInstances: ChoreInstance[];
   addChoreDefinition: (choreDefData: Omit<ChoreDefinition, 'id' | 'isComplete'>) => void;
   toggleChoreInstanceComplete: (instanceId: string) => void;
   getChoreDefinitionsForKid: (kidId: string) => ChoreDefinition[];
   generateInstancesForPeriod: (startDate: string, endDate: string) => void;
-<<<<<<< HEAD
-=======
-  toggleSubTaskComplete: (choreDefinitionId: string, subTaskId: string) => void; // NEW
->>>>>>> dc0fa03e
+  toggleSubTaskComplete: (choreDefinitionId: string, subTaskId: string) => void; // Include NEW subTask function
 }
 
 // Create the context
@@ -50,8 +37,7 @@
 }
 
 export const ChoresProvider: React.FC<ChoresProviderProps> = ({ children }) => {
-<<<<<<< HEAD
-  // State for chore definitions, loaded from localStorage
+  // State for chore definitions, loaded from localStorage with initial dummy data if empty
   const [choreDefinitions, setChoreDefinitions] = useState<ChoreDefinition[]>(() => {
     try {
       const storedDefs = window.localStorage.getItem(CHORE_DEFINITIONS_STORAGE_KEY);
@@ -64,79 +50,49 @@
       }
     } catch (error) {
       console.error('Error parsing chore definitions from localStorage:', error);
-=======
-  // MODIFIED: State for chore definitions
-  const [choreDefinitions, setChoreDefinitions] = useState<ChoreDefinition[]>([
-    {
-      id: 'cd1', title: 'Clean Room (Daily)', assignedKidId: 'kid_a', dueDate: '2023-12-01',
-      rewardAmount: 1, isComplete: false, recurrenceType: 'daily', recurrenceEndDate: '2023-12-05',
-      tags: ['cleaning', 'indoor'],
-      subTasks: [
-        { id: 'st1_1', title: 'Make bed', isComplete: false },
-        { id: 'st1_2', title: 'Tidy desk', isComplete: false },
-        { id: 'st1_3', title: 'Vacuum floor', isComplete: false }
-      ]
-    },
-    {
-      id: 'cd2', title: 'Walk the Dog (Weekly Sat)', assignedKidId: 'kid_b', dueDate: '2023-12-02',
-      rewardAmount: 3, isComplete: false, recurrenceType: 'weekly', recurrenceDay: 6, // Saturday
-      recurrenceEndDate: '2023-12-31',
-      tags: ['outdoor', 'pet care', 'morning'],
-      subTasks: [
-        { id: 'st2_1', title: 'Leash and harness', isComplete: false },
-        { id: 'st2_2', title: 'Walk for 30 mins', isComplete: false },
-      ]
-    },
-    {
-      id: 'cd3', title: 'Do Homework (One-off)', assignedKidId: 'kid_a', dueDate: '2023-12-15',
-      rewardAmount: 2, isComplete: false, recurrenceType: null
-      // No tags or subtasks for this one
-    },
-    {
-      id: 'cd4', title: 'Take out trash (Monthly 15th)', description: 'Before evening', rewardAmount: 1.5,
-      assignedKidId: 'kid_a', dueDate: '2023-12-01', isComplete: false, recurrenceType: 'monthly', recurrenceDay: 15,
-      recurrenceEndDate: '2024-02-01',
-      tags: ['household', 'evening']
-      // No subtasks
-    },
-    {
-      id: 'cd5', title: 'Feed Cat (Daily)', assignedKidId: 'kid_a', dueDate: '2023-12-01',
-      rewardAmount: 0.5, isComplete: false, recurrenceType: 'daily', recurrenceEndDate: null,
-      subTasks: [
-        { id: 'st5_1', title: 'Clean bowl', isComplete: false },
-        { id: 'st5_2', title: 'Fill with food', isComplete: false },
-        { id: 'st5_3', title: 'Check water', isComplete: true }, // Example pre-completed
-      ]
->>>>>>> dc0fa03e
-    }
-    // Default initial definitions if nothing in storage or parsing fails
+    }
+    // Default initial definitions if nothing in storage or parsing fails - Merged from both, ensuring subtasks
     return [
       {
         id: 'cd1', title: 'Clean Room (Daily)', assignedKidId: 'kid_a', dueDate: '2023-12-01',
         rewardAmount: 1, isComplete: false, recurrenceType: 'daily', recurrenceEndDate: '2023-12-05',
-        tags: ['cleaning', 'indoor']
+        tags: ['cleaning', 'indoor'],
+        subTasks: [ // Included from feature branch
+          { id: 'st1_1', title: 'Make bed', isComplete: false },
+          { id: 'st1_2', title: 'Tidy desk', isComplete: false },
+          { id: 'st1_3', title: 'Vacuum floor', isComplete: false }
+        ]
       },
       {
         id: 'cd2', title: 'Walk the Dog (Weekly Sat)', assignedKidId: 'kid_b', dueDate: '2023-12-02',
         rewardAmount: 3, isComplete: false, recurrenceType: 'weekly', recurrenceDay: 6, // Saturday
         recurrenceEndDate: '2023-12-31',
-        tags: ['outdoor', 'pet care', 'morning']
+        tags: ['outdoor', 'pet care', 'morning'],
+        subTasks: [ // Included from feature branch
+          { id: 'st2_1', title: 'Leash and harness', isComplete: false },
+          { id: 'st2_2', title: 'Walk for 30 mins', isComplete: false },
+        ]
       },
       {
         id: 'cd3', title: 'Do Homework (One-off)', assignedKidId: 'kid_a', dueDate: '2023-12-15',
         rewardAmount: 2, isComplete: false, recurrenceType: 'one-time'
-        // No tags for this one
+        // No tags or subtasks for this one
       },
       {
         id: 'cd4', title: 'Take out trash (Monthly 15th)', description: 'Before evening', rewardAmount: 1.5,
         assignedKidId: 'kid_a', dueDate: '2023-12-01', isComplete: false, recurrenceType: 'monthly', recurrenceDay: 15,
         recurrenceEndDate: '2024-02-01',
         tags: ['household', 'evening']
+        // No subtasks
       },
       {
         id: 'cd5', title: 'Feed Cat (Daily)', assignedKidId: 'kid_a', dueDate: '2023-12-01',
-        rewardAmount: 0.5, isComplete: false, recurrenceType: 'daily', recurrenceEndDate: null
-        // No tags for this one, but could add e.g. ['pet care', 'routine']
+        rewardAmount: 0.5, isComplete: false, recurrenceType: 'daily', recurrenceEndDate: null,
+        subTasks: [ // Included from feature branch
+          { id: 'st5_1', title: 'Clean bowl', isComplete: false },
+          { id: 'st5_2', title: 'Fill with food', isComplete: false },
+          { id: 'st5_3', title: 'Check water', isComplete: true }, // Example pre-completed
+        ]
       }
     ];
   });
@@ -176,7 +132,6 @@
       console.error('Error saving chore instances to localStorage:', error);
     }
   }, [choreInstances]);
-
 
   const addChoreDefinition = (choreDefData: Omit<ChoreDefinition, 'id' | 'isComplete'>) => {
     const newChoreDef: ChoreDefinition = {
@@ -249,12 +204,11 @@
     });
   };
 
-<<<<<<< HEAD
-=======
   const toggleSubTaskComplete = (choreDefinitionId: string, subTaskId: string) => {
     setChoreDefinitions(prevDefs =>
       prevDefs.map(def => {
         if (def.id === choreDefinitionId) {
+          // Ensure subTasks array exists before mapping
           const updatedSubTasks = def.subTasks?.map(st => {
             if (st.id === subTaskId) {
               return { ...st, isComplete: !st.isComplete };
@@ -268,8 +222,6 @@
     );
   };
 
-  // MODIFIED: Update provider value
->>>>>>> dc0fa03e
   return (
     <ChoresContext.Provider value={{
       choreDefinitions,
