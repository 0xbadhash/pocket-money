--- conflicted
+++ resolved
@@ -1,7 +1,5 @@
-// src/contexts/UserContext.tsx
-<<<<<<< HEAD
 import React, { createContext, useState, useEffect, ReactNode, useContext } from 'react';
-import type { AppUser, ParentUser } from '../types'; // Using AppUser for currentUser
+import type { AppUser, ParentUser, Kid } from '../types'; // Using AppUser for currentUser, and Kid type
 
 // Define the shape of the context value
 interface UserContextType {
@@ -10,24 +8,9 @@
   loading: boolean; // Indicates if context is busy with an async auth operation or initial load
   loginContext: (userData: AppUser, token: string) => void;
   logoutContext: () => void;
-=======
-import React, { createContext, useState, useEffect, ReactNode } from 'react';
-import type { Kid } from '../types'; // Import Kid type
-
-// Define the shape of the user data
-interface User {
-  name: string;
-  email: string;
-  kids: Kid[]; // Kid type now includes spendingLimits and blockedCategories
-}
-
-// Define the shape of the context value
-interface UserContextType {
-  user: User | null;
-  loading: boolean;
-  updateKidSpendingLimits: (kidId: string, newLimits: Kid['spendingLimits']) => void; // <-- New function
-  // updateKidBlockedCategories: (kidId: string, newCategories: Kid['blockedCategories']) => void; // Placeholder for future
->>>>>>> 7f1fc2b7
+  // Merged from main: functions for managing kid data, assuming currentUser (AppUser) can contain kid information
+  updateKidSpendingLimits: (parentId: string, kidId: string, newLimits: Kid['spendingLimits']) => void;
+  // updateKidBlockedCategories: (parentId: string, kidId: string, newCategories: Kid['blockedCategories']) => void; // Placeholder for future
 }
 
 export const UserContext = createContext<UserContextType | undefined>(undefined);
@@ -42,7 +25,6 @@
   const [loading, setLoading] = useState(true); // True while checking localStorage
 
   useEffect(() => {
-<<<<<<< HEAD
     // Try to load token and user from localStorage on initial mount
     const storedToken = localStorage.getItem('authToken');
     const storedUser = localStorage.getItem('currentUser');
@@ -77,82 +59,56 @@
     setLoading(false); // Explicitly set loading to false after logout
   };
 
-  // This effect can be used to update loading state based on currentUser and authToken presence if needed,
-  // but for login/logout, it's handled directly.
-  // useEffect(() => {
-  //   // If not loading from localStorage and no user/token, set loading to false.
-  //   // If there is a user/token, it implies loading is complete or auth state is set.
-  //   if (!localStorage.getItem('authToken') && !currentUser) {
-  //       setLoading(false);
-  //   }
-  // }, [currentUser, authToken]);
+  const updateKidSpendingLimits = (parentId: string, kidId: string, newLimits: Kid['spendingLimits']) => {
+    setCurrentUser(prevUser => {
+      if (!prevUser) return null;
 
-
-  return (
-    <UserContext.Provider value={{ currentUser, authToken, loading, loginContext, logoutContext }}>
-=======
-    const timer = setTimeout(() => {
-      setUser({
-        name: 'Parent User (Fetched)',
-        email: 'parent.user.fetched@example.com',
-        kids: [
-          {
-            id: 'kid_a', name: 'Alex', age: 10,
-            spendingLimits: { daily: 10, weekly: 50, perTransaction: 7 },
-            blockedCategories: ['Online Gambling']
-          },
-          {
-            id: 'kid_b', name: 'Bailey', age: 8,
-            spendingLimits: { weekly: 30, perTransaction: 10 }
-            // No blockedCategories means it's undefined
-          },
-          {
-            id: 'kid_c', name: 'Casey', age: 12,
-            // No spendingLimits means it's undefined
-            blockedCategories: [] // Explicitly empty array for no blocked categories
-          }
-        ],
-      });
-      setLoading(false);
-    }, 1500);
-
-    return () => clearTimeout(timer);
-  }, []);
-
-  const updateKidSpendingLimits = (kidId: string, newLimits: Kid['spendingLimits']) => {
-    setUser(prevUser => {
-      if (!prevUser) return null;
-      return {
-        ...prevUser,
-        kids: prevUser.kids.map(kid =>
-          kid.id === kidId
-            ? { ...kid, spendingLimits: { ...kid.spendingLimits, ...newLimits } } // Merge newLimits with existing
-            : kid
-        ),
-      };
+      // Assuming AppUser can contain an array of kids, similar to the `User` type in `main`
+      // This part might need adjustment based on the actual structure of AppUser and ParentUser
+      if ('kids' in prevUser && Array.isArray(prevUser.kids)) {
+        return {
+          ...prevUser,
+          kids: prevUser.kids.map(kid =>
+            kid.id === kidId
+              ? { ...kid, spendingLimits: { ...(kid.spendingLimits || {}), ...newLimits } }
+              : kid
+          ),
+        } as AppUser; // Type assertion as prevUser might not directly match AppUser with 'kids'
+      }
+      return prevUser;
     });
-    console.log(`Updated spending limits for kid ${kidId}:`, newLimits); // For debugging
+    console.log(`Updated spending limits for kid ${kidId} under parent ${parentId}:`, newLimits);
   };
 
   // Placeholder for updateKidBlockedCategories
-  // const updateKidBlockedCategories = (kidId: string, newCategories: Kid['blockedCategories']) => {
-  //   setUser(prevUser => {
+  // const updateKidBlockedCategories = (parentId: string, kidId: string, newCategories: Kid['blockedCategories']) => {
+  //   setCurrentUser(prevUser => {
   //     if (!prevUser) return null;
-  //     return {
-  //       ...prevUser,
-  //       kids: prevUser.kids.map(kid =>
-  //         kid.id === kidId
-  //           ? { ...kid, blockedCategories: newCategories }
-  //           : kid
-  //       ),
-  //     };
+  //     if ('kids' in prevUser && Array.isArray(prevUser.kids)) {
+  //       return {
+  //         ...prevUser,
+  //         kids: prevUser.kids.map(kid =>
+  //           kid.id === kidId
+  //             ? { ...kid, blockedCategories: newCategories }
+  //             : kid
+  //         ),
+  //       } as AppUser;
+  //     }
+  //     return prevUser;
   //   });
-  //   console.log(`Updated blocked categories for kid ${kidId}:`, newCategories);
+  //   console.log(`Updated blocked categories for kid ${kidId} under parent ${parentId}:`, newCategories);
   // };
 
   return (
-    <UserContext.Provider value={{ user, loading, updateKidSpendingLimits /*, updateKidBlockedCategories */ }}> {/* <-- Add to value */}
->>>>>>> 7f1fc2b7
+    <UserContext.Provider value={{
+      currentUser,
+      authToken,
+      loading,
+      loginContext,
+      logoutContext,
+      updateKidSpendingLimits,
+      // updateKidBlockedCategories
+    }}>
       {children}
     </UserContext.Provider>
   );
